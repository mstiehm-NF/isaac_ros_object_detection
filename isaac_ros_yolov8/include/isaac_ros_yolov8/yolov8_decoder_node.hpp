// SPDX-FileCopyrightText: NVIDIA CORPORATION & AFFILIATES
// Copyright (c) 2023-2024 NVIDIA CORPORATION & AFFILIATES. All rights reserved.
//
// Licensed under the Apache License, Version 2.0 (the "License");
// you may not use this file except in compliance with the License.
// You may obtain a copy of the License at
//
// http://www.apache.org/licenses/LICENSE-2.0
//
// Unless required by applicable law or agreed to in writing, software
// distributed under the License is distributed on an "AS IS" BASIS,
// WITHOUT WARRANTIES OR CONDITIONS OF ANY KIND, either express or implied.
// See the License for the specific language governing permissions and
// limitations under the License.
//
// SPDX-License-Identifier: Apache-2.0

#ifndef ISAAC_ROS_YOLOV8__YOLOV8_DECODER_NODE_HPP_
#define ISAAC_ROS_YOLOV8__YOLOV8_DECODER_NODE_HPP_

#include <memory>
#include <string>
#include <vector>
#include <opencv4/opencv2/core/types.hpp>

#include "rclcpp/rclcpp.hpp"
#include "isaac_ros_managed_nitros/managed_nitros_subscriber.hpp"
#include "std_msgs/msg/string.hpp"
#include "vision_msgs/msg/detection2_d_array.hpp"
#include "isaac_ros_nitros_tensor_list_type/nitros_tensor_list_view.hpp"

namespace nvidia
{
namespace isaac_ros
{
namespace yolov8
{

class YoloV8DecoderNode : public rclcpp::Node
{
public:
  explicit YoloV8DecoderNode(const rclcpp::NodeOptions options = rclcpp::NodeOptions());

  ~YoloV8DecoderNode();

private:
  void InputCallback(const nvidia::isaac_ros::nitros::NitrosTensorListView & msg);

  // Subscription to input NitrosTensorList messages
  std::shared_ptr<nvidia::isaac_ros::nitros::ManagedNitrosSubscriber<
      nvidia::isaac_ros::nitros::NitrosTensorListView>> nitros_sub_;

  // Publisher for output Detection2DArray messages
  rclcpp::Publisher<vision_msgs::msg::Detection2DArray>::SharedPtr pub_;

  // Name of tensor in NitrosTensorList
  std::string tensor_name_;

  // YOLOv8 Decoder Parameters
<<<<<<< HEAD
  double confidence_threshold_;
  double nms_threshold_;
  long int target_width_;
  long int target_height_;
  long int num_classes_;

=======
  double confidence_threshold_{};
  double nms_threshold_{};
  int64_t num_classes_{};
>>>>>>> 923c0d01
};

}  // namespace yolov8
}  // namespace isaac_ros
}  // namespace nvidia

#endif  // ISAAC_ROS_YOLOV8__YOLOV8_DECODER_NODE_HPP_<|MERGE_RESOLUTION|>--- conflicted
+++ resolved
@@ -57,18 +57,11 @@
   std::string tensor_name_;
 
   // YOLOv8 Decoder Parameters
-<<<<<<< HEAD
-  double confidence_threshold_;
-  double nms_threshold_;
-  long int target_width_;
-  long int target_height_;
-  long int num_classes_;
-
-=======
   double confidence_threshold_{};
   double nms_threshold_{};
   int64_t num_classes_{};
->>>>>>> 923c0d01
+  long int target_width_;
+  long int target_height_;
 };
 
 }  // namespace yolov8
