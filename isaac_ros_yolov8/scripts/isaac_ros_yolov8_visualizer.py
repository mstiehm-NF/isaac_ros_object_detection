--- conflicted
+++ resolved
@@ -146,12 +146,7 @@
         self._image_subscription = message_filters.Subscriber(
             self,
             Image,
-<<<<<<< HEAD
-            'image')
-        
-=======
             '/yolov8_encoder/resize/image')
->>>>>>> 923c0d01
 
         self.time_synchronizer = message_filters.TimeSynchronizer(
             [self._detections_subscription, self._image_subscription],
